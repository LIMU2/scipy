# TNC Python interface
# @(#) $Jeannot: tnc.py,v 1.11 2005/01/28 18:27:31 js Exp $

# Copyright (c) 2004-2005, Jean-Sebastien Roy (js@jeannot.org)

# Permission is hereby granted, free of charge, to any person obtaining a
# copy of this software and associated documentation files (the
# "Software"), to deal in the Software without restriction, including
# without limitation the rights to use, copy, modify, merge, publish,
# distribute, sublicense, and/or sell copies of the Software, and to
# permit persons to whom the Software is furnished to do so, subject to
# the following conditions:

# The above copyright notice and this permission notice shall be included
# in all copies or substantial portions of the Software.

# THE SOFTWARE IS PROVIDED "AS IS", WITHOUT WARRANTY OF ANY KIND, EXPRESS
# OR IMPLIED, INCLUDING BUT NOT LIMITED TO THE WARRANTIES OF
# MERCHANTABILITY, FITNESS FOR A PARTICULAR PURPOSE AND NONINFRINGEMENT.
# IN NO EVENT SHALL THE AUTHORS OR COPYRIGHT HOLDERS BE LIABLE FOR ANY
# CLAIM, DAMAGES OR OTHER LIABILITY, WHETHER IN AN ACTION OF CONTRACT,
# TORT OR OTHERWISE, ARISING FROM, OUT OF OR IN CONNECTION WITH THE
# SOFTWARE OR THE USE OR OTHER DEALINGS IN THE SOFTWARE.

"""
TNC: A python interface to the TNC non-linear optimizer

TNC is a non-linear optimizer. To use it, you must provide a function to
minimize. The function must take one argument: the list of coordinates where to
evaluate the function; and it must return either a tuple, whose first element is the
value of the function, and whose second argument is the gradient of the function
(as a list of values); or None, to abort the minimization.
"""
from scipy.optimize import moduleTNC, approx_fprime
from optimize import MemoizeJac
from numpy import asarray, inf, array

__all__ = ['fmin_tnc']


MSG_NONE = 0 # No messages
MSG_ITER = 1 # One line per iteration
MSG_INFO = 2 # Informational messages
MSG_VERS = 4 # Version info
MSG_EXIT = 8 # Exit reasons
MSG_ALL = MSG_ITER + MSG_INFO + MSG_VERS + MSG_EXIT

MSGS = {
        MSG_NONE : "No messages",
        MSG_ITER : "One line per iteration",
        MSG_INFO : "Informational messages",
        MSG_VERS : "Version info",
        MSG_EXIT : "Exit reasons",
        MSG_ALL  : "All messages"
}

INFEASIBLE   = -1 # Infeasible (low > up)
LOCALMINIMUM =  0 # Local minima reach (|pg| ~= 0)
FCONVERGED   =  1 # Converged (|f_n-f_(n-1)| ~= 0)
XCONVERGED   =  2 # Converged (|x_n-x_(n-1)| ~= 0)
MAXFUN       =  3 # Max. number of function evaluations reach
LSFAIL       =  4 # Linear search failed
CONSTANT     =  5 # All lower bounds are equal to the upper bounds
NOPROGRESS   =  6 # Unable to progress
USERABORT    =  7 # User requested end of minimization

RCSTRINGS = {
        INFEASIBLE   : "Infeasible (low > up)",
        LOCALMINIMUM : "Local minima reach (|pg| ~= 0)",
        FCONVERGED   : "Converged (|f_n-f_(n-1)| ~= 0)",
        XCONVERGED   : "Converged (|x_n-x_(n-1)| ~= 0)",
        MAXFUN       : "Max. number of function evaluations reach",
        LSFAIL       : "Linear search failed",
        CONSTANT     : "All lower bounds are equal to the upper bounds",
        NOPROGRESS   : "Unable to progress",
        USERABORT    : "User requested end of minimization"
}

# Changes to interface made by Travis Oliphant, Apr. 2004 for inclusion in
#  SciPy

def fmin_tnc(func, x0, fprime=None, args=(), approx_grad=0,
             bounds=None, epsilon=1e-8, scale=None, offset=None,
             messages=MSG_ALL, maxCGit=-1, maxfun=None, eta=-1,
             stepmx=0, accuracy=0, fmin=0, ftol=-1, xtol=-1, pgtol=-1,
             rescale=-1, disp=None):
    """
    Minimize a function with variables subject to bounds, using
    gradient information in a truncated Newton algorithm. This
    method wraps a C implementation of the algorithm.

    Parameters
    ----------
    func : callable ``func(x, *args)``
        Function to minimize.  Must do one of
        1. Return f and g, where f is
        the value of the function and g its gradient (a list of
        floats).
        2. Return the function value but supply gradient function
        seperately as fprime
        3. Return the function value and set approx_grad=True.
        If the function returns None, the minimization
        is aborted.
    x0 : list of floats
        Initial estimate of minimum.
    fprime : callable ``fprime(x, *args)``
        Gradient of func. If None, then either func must return the
        function value and the gradient (``f,g = func(x, *args)``)
        or approx_grad must be True.
    args : tuple
        Arguments to pass to function.
    approx_grad : bool
        If true, approximate the gradient numerically.
    bounds : list
        (min, max) pairs for each element in x0, defining the
        bounds on that parameter. Use None or +/-inf for one of
        min or max when there is no bound in that direction.
    epsilon: float
        Used if approx_grad is True. The stepsize in a finite
        difference approximation for fprime.
    scale : list of floats
        Scaling factors to apply to each variable.  If None, the
        factors are up-low for interval bounded variables and
        1+|x] fo the others.  Defaults to None
    offset : float
        Value to substract from each variable.  If None, the
        offsets are (up+low)/2 for interval bounded variables
        and x for the others.
    messages :
        Bit mask used to select messages display during
        minimization values defined in the MSGS dict.  Defaults to
        MGS_ALL.
    disp : int
        Integer interface to messages.  0 = no message, 5 = all messages
    maxCGit : int
        Maximum number of hessian*vector evaluations per main
        iteration.  If maxCGit == 0, the direction chosen is
        -gradient if maxCGit < 0, maxCGit is set to
        max(1,min(50,n/2)).  Defaults to -1.
    maxfun : int
        Maximum number of function evaluation.  if None, maxfun is
        set to max(100, 10*len(x0)).  Defaults to None.
    eta : float
        Severity of the line search. if < 0 or > 1, set to 0.25.
        Defaults to -1.
    stepmx : float
        Maximum step for the line search.  May be increased during
        call.  If too small, it will be set to 10.0.  Defaults to 0.
    accuracy : float
        Relative precision for finite difference calculations.  If
        <= machine_precision, set to sqrt(machine_precision).
        Defaults to 0.
    fmin : float
        Minimum function value estimate.  Defaults to 0.
    ftol : float
        Precision goal for the value of f in the stoping criterion.
        If ftol < 0.0, ftol is set to 0.0 defaults to -1.
    xtol : float
        Precision goal for the value of x in the stopping
        criterion (after applying x scaling factors).  If xtol <
        0.0, xtol is set to sqrt(machine_precision).  Defaults to
        -1.
    pgtol : float
        Precision goal for the value of the projected gradient in
        the stopping criterion (after applying x scaling factors).
        If pgtol < 0.0, pgtol is set to 1e-2 * sqrt(accuracy).
        Setting it to 0.0 is not recommended.  Defaults to -1.
    rescale : float
        Scaling factor (in log10) used to trigger f value
        rescaling.  If 0, rescale at each iteration.  If a large
        value, never rescale.  If < 0, rescale is set to 1.3.

    Returns
    -------
    x : list of floats
        The solution.
    nfeval : int
        The number of function evaluations.
    rc : int
        Return code as defined in the RCSTRINGS dict.


    Notes
    -----
    The underlying algorithm is truncated Newton, also called
    Newton Conjugate-Gradient. This method differs from
    scipy.optimize.fmin_ncg in that

    1. It wraps a C implementation of the algorithm
    2. It allows each variable to be given an upper and lower bound.


    The algorithm incoporates the bound constraints by determining
    the descent direction as in an unconstrained truncated Newton,
    but never taking a step-size large enough to leave the space
    of feasible x's. The algorithm keeps track of a set of
    currently active constraints, and ignores them when computing
    the minimum allowable step size. (The x's associated with the
    active constraint are kept fixed.) If the maximum allowable
    step size is zero then a new constraint is added. At the end
    of each iteration one of the constraints may be deemed no
    longer active and removed. A constraint is considered
    no longer active is if it is currently active
    but the gradient for that variable points inward from the
    constraint. The specific constraint removed is the one
    associated with the variable of largest index whose
    constraint is no longer active.


    References
    ----------
    Wright S., Nocedal J. (2006), 'Numerical Optimization'

    Nash S.G. (1984), "Newton-Type Minimization Via the Lanczos Method",
    SIAM Journal of Numerical Analysis 21, pp. 770-778


    """
    # handle fprime/approx_grad
    if approx_grad:
        fun = func
        jac = None
    elif fprime is None:
<<<<<<< HEAD
        def fun(x, *args):
            return func(x, *args)[0]
        def jac(x, *args):
            return func(x, *args)[1]
=======
        fun = MemoizeJac(func)
        jac = fun.derivative
>>>>>>> 4ed75ba9
    else:
        fun = func
        jac = fprime

    if disp is not None: # disp takes precedence over messages
        mesg_num = disp
    else:
        mesg_num = {0:MSG_NONE, 1:MSG_ITER, 2:MSG_INFO, 3:MSG_VERS,
                    4:MSG_EXIT, 5:MSG_ALL}.get(messages, MSG_ALL)
    # build options
    opts = {'eps'  : epsilon,
            'scale': scale,
            'offset': offset,
            'mesg_num': mesg_num,
            'maxCGit': maxCGit,
            'maxfev': maxfun,
            'eta': eta,
            'stepmx': stepmx,
            'accuracy': accuracy,
            'minfev': fmin,
            'ftol': ftol,
            'xtol': xtol,
            'pgtol': pgtol,
            'rescale': rescale,
            'disp': False}

    x, info = _minimize_tnc(fun, x0, args, jac, bounds, options=opts,
                            full_output=True)

    return x, info['nfev'], info['status']

def _minimize_tnc(fun, x0, args=(), jac=None, bounds=None, options={},
                  full_output=False):
    """
    Minimize a scalar function of one or more variables using a truncated
    Newton (TNC) algorithm.

    Options for the TNC algorithm are:
        eps: float
            Step size used for numerical approximation of the jacobian.
        scale : list of floats
            Scaling factors to apply to each variable.  If None, the
            factors are up-low for interval bounded variables and
            1+|x] fo the others.  Defaults to None
        offset : float
            Value to substract from each variable.  If None, the
            offsets are (up+low)/2 for interval bounded variables
            and x for the others.
        disp : bool
           Set to True to print convergence messages.
        maxCGit : int
            Maximum number of hessian*vector evaluations per main
            iteration.  If maxCGit == 0, the direction chosen is
            -gradient if maxCGit < 0, maxCGit is set to
            max(1,min(50,n/2)).  Defaults to -1.
        maxfev : int
            Maximum number of function evaluation.  if None, `maxfev` is
            set to max(100, 10*len(x0)).  Defaults to None.
        eta : float
            Severity of the line search. if < 0 or > 1, set to 0.25.
            Defaults to -1.
        stepmx : float
            Maximum step for the line search.  May be increased during
            call.  If too small, it will be set to 10.0.  Defaults to 0.
        accuracy : float
            Relative precision for finite difference calculations.  If
            <= machine_precision, set to sqrt(machine_precision).
            Defaults to 0.
        minfev : float
            Minimum function value estimate.  Defaults to 0.
        ftol : float
            Precision goal for the value of f in the stoping criterion.
            If ftol < 0.0, ftol is set to 0.0 defaults to -1.
        xtol : float
            Precision goal for the value of x in the stopping
            criterion (after applying x scaling factors).  If xtol <
            0.0, xtol is set to sqrt(machine_precision).  Defaults to
            -1.
        pgtol : float
            Precision goal for the value of the projected gradient in
            the stopping criterion (after applying x scaling factors).
            If pgtol < 0.0, pgtol is set to 1e-2 * sqrt(accuracy).
            Setting it to 0.0 is not recommended.  Defaults to -1.
        rescale : float
            Scaling factor (in log10) used to trigger f value
            rescaling.  If 0, rescale at each iteration.  If a large
            value, never rescale.  If < 0, rescale is set to 1.3.

    This function is called by the `minimize` function with `method=TNC`.
    It is not supposed to be called directly.
    """
    # retrieve useful options
    epsilon  = options.get('eps', 1e-8)
    scale    = options.get('scale')
    offset   = options.get('offset')
    mesg_num = options.get('mesg_num')
    maxCGit  = options.get('maxCGit', -1)
    maxfun   = options.get('maxfev')
    eta      = options.get('eta', -1)
    stepmx   = options.get('stepmx', 0)
    accuracy = options.get('accuracy', 0)
    fmin     = options.get('minfev', 0)
    ftol     = options.get('ftol', -1)
    xtol     = options.get('xtol', -1)
    pgtol    = options.get('pgtol', -1)
    rescale  = options.get('rescale', -1)
    disp     = options.get('disp', False)

    x0 = asarray(x0, dtype=float).tolist()
    n = len(x0)

    if bounds is None:
        bounds = [(None,None)] * n
    if len(bounds) != n:
        raise ValueError('length of x0 != length of bounds')

    if mesg_num is not None:
        messages = {0:MSG_NONE, 1:MSG_ITER, 2:MSG_INFO, 3:MSG_VERS,
                    4:MSG_EXIT, 5:MSG_ALL}.get(mesg_num, MSG_ALL)
    elif disp:
        messages = MSG_ALL
    else:
        messages = MSG_NONE

    if jac is None:
        def func_and_grad(x):
            x = asarray(x)
            f = fun(x, *args)
            g = approx_fprime(x, fun, epsilon, *args)
            return f, list(g)
    else:
        def func_and_grad(x):
            x = asarray(x)
            f = fun(x, *args)
            g = jac(x, *args)
            return f, list(g)

    """
    low, up   : the bounds (lists of floats)
                if low is None, the lower bounds are removed.
                if up is None, the upper bounds are removed.
                low and up defaults to None
    """
    low = [0]*n
    up = [0]*n
    for i in range(n):
        if bounds[i] is None: l, u = -inf, inf
        else:
            l,u = bounds[i]
            if l is None:
                low[i] = -inf
            else:
                low[i] = l
            if u is None:
                up[i] = inf
            else:
                up[i] = u

    if scale is None:
        scale = []

    if offset is None:
        offset = []

    if maxfun is None:
        maxfun = max(100, 10*len(x0))

    rc, nf, x = moduleTNC.minimize(func_and_grad, x0, low, up, scale, offset,
            messages, maxCGit, maxfun, eta, stepmx, accuracy,
            fmin, ftol, xtol, pgtol, rescale)

    xopt = array(x)
    if full_output:
        funv, jacv = func_and_grad(xopt)
        info = {'solution': xopt,
                'fun': funv,
                'jac': jacv,
                'nfev': nf,
                'status': rc,
                'message': RCSTRINGS[rc],
                'success': -1 < rc < 3}
        return xopt, info
    else:
        return xopt

if __name__ == '__main__':
    # Examples for TNC

    def example():
        print "Example"
        # A function to minimize
        def function(x):
            f = pow(x[0],2.0)+pow(abs(x[1]),3.0)
            g = [0,0]
            g[0] = 2.0*x[0]
            g[1] = 3.0*pow(abs(x[1]),2.0)
            if x[1]<0:
                g[1] = -g[1]
            return f, g

        # Optimizer call
        x, nf, rc = fmin_tnc(function, [-7, 3], bounds=([-10, 1], [10, 10]))

        print "After", nf, "function evaluations, TNC returned:", RCSTRINGS[rc]
        print "x =", x
        print "exact value = [0, 1]"
        print

    example()<|MERGE_RESOLUTION|>--- conflicted
+++ resolved
@@ -221,15 +221,8 @@
         fun = func
         jac = None
     elif fprime is None:
-<<<<<<< HEAD
-        def fun(x, *args):
-            return func(x, *args)[0]
-        def jac(x, *args):
-            return func(x, *args)[1]
-=======
         fun = MemoizeJac(func)
         jac = fun.derivative
->>>>>>> 4ed75ba9
     else:
         fun = func
         jac = fprime
